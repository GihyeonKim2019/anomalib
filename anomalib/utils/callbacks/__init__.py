"""Callbacks for Anomalib models."""

# Copyright (C) 2020 Intel Corporation
#
# Licensed under the Apache License, Version 2.0 (the "License");
# you may not use this file except in compliance with the License.
# You may obtain a copy of the License at
#
# http://www.apache.org/licenses/LICENSE-2.0
#
# Unless required by applicable law or agreed to in writing,
# software distributed under the License is distributed on an "AS IS" BASIS,
# WITHOUT WARRANTIES OR CONDITIONS OF ANY KIND, either express or implied.
# See the License for the specific language governing permissions
# and limitations under the License.

import os
from importlib import import_module
from typing import List, Union

from omegaconf import DictConfig, ListConfig
from pytorch_lightning.callbacks import Callback, ModelCheckpoint

from .cdf_normalization import CdfNormalizationCallback
from .compress import CompressModelCallback
from .min_max_normalization import MinMaxNormalizationCallback
from .model_loader import LoadModelCallback
from .save_to_csv import SaveToCSVCallback
from .tiler import TilerCallback
from .timer import TimerCallback
from .visualizer_callback import VisualizerCallback

__all__ = [
    "CompressModelCallback",
    "LoadModelCallback",
    "SaveToCSVCallback",
    "TilerCallback",
    "TimerCallback",
    "VisualizerCallback",
]


def get_callbacks(config: Union[ListConfig, DictConfig]) -> List[Callback]:
    """Return base callbacks for all the lightning models.

    Args:
        config (DictConfig): Model config

    Return:
        (List[Callback]): List of callbacks.
    """
    callbacks: List[Callback] = []

    monitor_metric = None if "early_stopping" not in config.model.keys() else config.model.early_stopping.metric
    monitor_mode = "max" if "early_stopping" not in config.model.keys() else config.model.early_stopping.mode

    checkpoint = ModelCheckpoint(
        dirpath=os.path.join(config.project.path, "weights"),
        filename="model",
        monitor=monitor_metric,
        mode=monitor_mode,
        auto_insert_metric_name=False,
    )

    callbacks.extend([checkpoint, TimerCallback()])

    if "weight_file" in config.model.keys():
        load_model = LoadModelCallback(os.path.join(config.project.path, config.model.weight_file))
        callbacks.append(load_model)

    if "normalization_method" in config.model.keys() and not config.model.normalization_method == "none":
        if config.model.normalization_method == "cdf":
            if config.model.name in ["padim", "stfpm"]:
                if not config.optimization.nncf.apply:
                    callbacks.append(CdfNormalizationCallback())
                else:
                    raise NotImplementedError("CDF Score Normalization is currently not compatible with NNCF.")
            else:
                raise NotImplementedError("Score Normalization is currently supported for PADIM and STFPM only.")
        elif config.model.normalization_method == "min_max":
            callbacks.append(MinMaxNormalizationCallback())
        else:
            raise ValueError(f"Normalization method not recognized: {config.model.normalization_method}")

<<<<<<< HEAD
    callbacks.append(
        VisualizerCallback(
            loggers=config.project.log_images_to, inputs_are_normalized=not config.model.normalization_method == "none"
        )
    )
=======
    if not config.project.log_images_to == []:
        callbacks.append(
            VisualizerCallback(
                loggers=config.project.log_images_to,
                inputs_are_normalized=not config.model.normalization_method == "none",
            )
        )
>>>>>>> 52859617

    if "optimization" in config.keys():
        if config.optimization.nncf.apply:
            # NNCF wraps torch's jit which conflicts with kornia's jit calls.
            # Hence, nncf is imported only when required
            nncf_module = import_module("anomalib.utils.callbacks.nncf_callback")
            nncf_callback = getattr(nncf_module, "NNCFCallback")
            callbacks.append(
                nncf_callback(
                    config=config,
                    dirpath=os.path.join(config.project.path, "compressed"),
                    filename="compressed_model",
                )
            )
        if config.optimization.compression.apply:
            callbacks.append(
                CompressModelCallback(
                    input_size=config.model.input_size,
                    dirpath=os.path.join(config.project.path, "compressed"),
                    filename="compressed_model",
                )
            )

    if "save_to_csv" in config.project.keys():
        if config.project.save_to_csv:
            callbacks.append(SaveToCSVCallback())

    return callbacks<|MERGE_RESOLUTION|>--- conflicted
+++ resolved
@@ -82,13 +82,6 @@
         else:
             raise ValueError(f"Normalization method not recognized: {config.model.normalization_method}")
 
-<<<<<<< HEAD
-    callbacks.append(
-        VisualizerCallback(
-            loggers=config.project.log_images_to, inputs_are_normalized=not config.model.normalization_method == "none"
-        )
-    )
-=======
     if not config.project.log_images_to == []:
         callbacks.append(
             VisualizerCallback(
@@ -96,7 +89,6 @@
                 inputs_are_normalized=not config.model.normalization_method == "none",
             )
         )
->>>>>>> 52859617
 
     if "optimization" in config.keys():
         if config.optimization.nncf.apply:
