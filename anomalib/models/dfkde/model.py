--- conflicted
+++ resolved
@@ -26,17 +26,8 @@
 from anomalib.models.dfkde.normality_model import NormalityModel
 
 
-<<<<<<< HEAD
 class DfkdeLightning(AnomalibModule):
     """DFKDE: Deep Featured Kernel Density Estimation."""
-=======
-class DfkdeLightning(AnomalyModule):
-    """DFKDE: Deep Featured Kernel Density Estimation.
-
-    Args:
-        hparams (Union[DictConfig, ListConfig]): Model params
-    """
->>>>>>> 2bae059c
 
     def __init__(self, hparams: Union[DictConfig, ListConfig]):
         super().__init__(
